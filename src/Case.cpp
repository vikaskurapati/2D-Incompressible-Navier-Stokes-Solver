--- conflicted
+++ resolved
@@ -278,12 +278,8 @@
         err = 100.0;
         iter_count = 0;
         dt = _field.calculate_dt(_grid);
-<<<<<<< HEAD
-        for (int i = 0; i < _boundaries.size(); i++) {
-=======
         for (size_t i=0; i < _boundaries.size(); i++)
         {
->>>>>>> 84fe80e6
             _boundaries[i]->apply(_field);
         }
 
